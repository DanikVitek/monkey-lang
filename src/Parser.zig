const std = @import("std");
const Allocator = std.mem.Allocator;
const MultiArrayList = std.MultiArrayList;

const Lexer = @import("Lexter.zig");
const Token = @import("token.zig").Token;
const Ast = @import("Ast.zig");
const Statement = Ast.Statement;
const Expression = Ast.Expression;
const BinOp = Expression.BinOp;
const UnaryOp = Expression.UnaryOp;
const IfExpr = Expression.IfExpr;
const BlockExpr = Expression.BlockExpr;

lexer: *Lexer,
curr_token: ?Token = null,
peek_token: ?Token = null,

const Parser = @This();

pub fn init(lexer: *Lexer) Parser {
    var p = Parser{ .lexer = lexer };

    p.advanceTokens();
    p.advanceTokens();

    return p;
}

fn advanceTokens(self: *Parser) void {
    self.curr_token = self.peek_token;
    self.peek_token = self.lexer.nextToken();
}

pub fn parseProgram(self: *Parser, alloc: Allocator) !Ast {
    var program = MultiArrayList(Ast.Statement){};
    errdefer (Ast{ .program = program }).deinit(alloc);

    while (try self.parseStmt(alloc)) |statement| : (self.advanceTokens()) {
        errdefer statement.deinit(alloc);
        try program.append(alloc, statement);
    }

    return Ast{ .program = program };
}

fn parseStmt(self: *Parser, alloc: Allocator) !?Statement {
    while (self.currTokenIs(.semicolon)) {
        self.advanceTokens();
    }
    return switch (self.curr_token orelse return null) {
        .let => try self.parseLetStmt(alloc),
        .@"return" => try self.parseReturnStmt(alloc),
        else => try self.parseExprStmt(alloc),
    };
}

fn parseLetStmt(self: *Parser, alloc: Allocator) !Statement {
    std.debug.assert(self.curr_token.? == .let);

    try self.expectPeek(.ident, error.ExpectedIdent);
    const name = self.curr_token.?.ident;

    try self.expectPeek(.assign, error.ExpectedAssign);

    self.advanceTokens();
    const value = try PrattParser.parseExpr(self, .lowest, alloc);
    errdefer value.deinit(alloc);

    try self.expectPeek(.semicolon, error.ExpectedSemicolon);

    const boxed_value = try alloc.create(Expression);
    boxed_value.* = value;

    return Statement{ .let = .{ .name = name, .value = boxed_value } };
}

fn parseReturnStmt(self: *Parser, alloc: Allocator) !Statement {
    std.debug.assert(self.curr_token.? == .@"return");

    self.advanceTokens();
    const expr = try PrattParser.parseExpr(self, .lowest, alloc);
    errdefer expr.deinit(alloc);

    try self.expectPeek(.semicolon, error.ExpectedSemicolon);

<<<<<<< HEAD
    return Statement{ .@"return" = expr };
=======
    const boxed_expr = try alloc.create(Expression);
    boxed_expr.* = expr;

    return Statement{ .@"return" = boxed_expr };
>>>>>>> 8f566ee0
}

fn parseExprStmt(self: *Parser, alloc: Allocator) !Statement {
    const expr = try PrattParser.parseExpr(self, .lowest, alloc);
    errdefer expr.deinit(alloc);

<<<<<<< HEAD
    if (!self.currTokenIs(.rbrace)) {
        try self.expectPeek(.semicolon, error.ExpectedSemicolon);
    } else if (self.peekTokenIs(.semicolon)) {
        self.advanceTokens();
    }
=======
    try self.expectPeek(.semicolon, error.ExpectedSemicolon);

    const boxed_expr = try alloc.create(Expression);
    boxed_expr.* = expr;
>>>>>>> 8f566ee0

    return Statement{ .expr = boxed_expr };
}

fn expectPeek(self: *Parser, expected: std.meta.Tag(Token), err: anytype) @TypeOf(err)!void {
    if (!self.peekTokenIs(expected)) return err;
    self.advanceTokens();
}

inline fn currTokenIs(self: *const Parser, tok: std.meta.Tag(Token)) bool {
    return self.curr_token != null and self.curr_token.? == tok;
}

inline fn peekTokenIs(self: *const Parser, tok: std.meta.Tag(Token)) bool {
    return self.peek_token != null and self.peek_token.? == tok;
}

const PrattParser = struct {
    pub const Precedence = enum(u3) {
        lowest = 1,
        equals,
        @"less/greater",
        sum,
        product,
        prefix,
        call,

        fn fromInfixToken(tok: Token) ?Precedence {
            return switch (tok) {
                .eq, .neq => .equals,
                .lt, .gt, .leq, .geq => .@"less/greater",
                .plus, .minus => .sum,
                .star, .slash, .percent => .product,
                else => null,
            };
        }
    };

    pub const ParseExprError = error{
        UnexpectedEof,
        UnexpectedToken,
        Unimplemented,
        ExpectedLParen,
        ExpectedRParen,
        ExpectedLBrace,
        ExpectedRBrace,
        ExpectedIdent,
        ExpectedAssign,
        ExpectedSemicolon,
    } || std.fmt.ParseIntError || Allocator.Error;

    pub fn parseExpr(p: *Parser, precedence: Precedence, alloc: Allocator) ParseExprError!Expression {
        var left_expr = try prefix(p, alloc);
        errdefer left_expr.deinit(alloc);

        while (!p.peekTokenIs(.semicolon) and @intFromEnum(precedence) < @intFromEnum(peekPrecedence(p))) {
            if (!isInfix(p.peek_token.?)) return left_expr;

            p.advanceTokens();

            left_expr = try parseInfixExpr(p, left_expr, alloc);
        }

        return left_expr;
    }

    fn prefix(p: *Parser, alloc: Allocator) !Expression {
        const curr_tok = p.curr_token orelse return error.UnexpectedEof;
        return switch (curr_tok) {
            .false, .true => parseBool(p),
            .ident => parseIdent(p),
            .int => parseInt(p),
            .bang, .minus => parsePrefixExpr(p, alloc),
            .lparen => parseGroupExpr(p, alloc),
            .lbrace => b: {
                if (p.peekTokenIs(.rbrace)) {
                    p.advanceTokens();
                    break :b Expression.unit;
                }
                break :b .{ .block = try parseBlockExpr(p, alloc) };
            },
            .@"if" => parseIfExpr(p, alloc),
            else => b: {
                std.log.err("No prefix parse function for '{s}'", .{curr_tok});
                break :b error.UnexpectedToken;
            },
        };
    }

    inline fn parseBool(p: *const Parser) Expression {
        return Expression{ .bool = switch (p.curr_token.?) {
            .false => false,
            .true => true,
            else => unreachable,
        } };
    }

    inline fn parseIdent(p: *const Parser) Expression {
        return Expression{ .ident = p.curr_token.?.ident };
    }

    inline fn parseInt(p: *const Parser) !Expression {
        return Expression{ .int = try std.fmt.parseInt(u64, p.curr_token.?.int, 10) };
    }

    fn parsePrefixExpr(p: *Parser, alloc: Allocator) !Expression {
        const op = UnaryOp.fromToken(p.curr_token.?).?;
        p.advanceTokens();

        const right = try alloc.create(Expression);
        errdefer alloc.destroy(right);
        right.* = try parseExpr(p, .prefix, alloc);

        return Expression{ .unary_op = .{ .op = op, .operand = right } };
    }

    fn isInfix(tok: Token) bool {
        return BinOp.fromToken(tok) != null;
    }

    fn parseInfixExpr(p: *Parser, left: Expression, alloc: Allocator) !Expression {
        const op = BinOp.fromToken(p.curr_token.?).?;

        const precedence = currPrecedence(p);
        p.advanceTokens();

        const right = try alloc.create(Expression);
        errdefer alloc.destroy(right);
        right.* = try parseExpr(p, precedence, alloc);

        const boxed_left = try alloc.create(Expression);
        boxed_left.* = left;

        return Expression{ .bin_op = .{
            .left = boxed_left,
            .op = op,
            .right = right,
        } };
    }

    fn currPrecedence(p: *const Parser) Precedence {
        return Precedence.fromInfixToken(p.curr_token orelse return .lowest) orelse .lowest;
    }

    fn peekPrecedence(p: *const Parser) Precedence {
        return Precedence.fromInfixToken(p.peek_token orelse return .lowest) orelse .lowest;
    }

    fn parseGroupExpr(p: *Parser, alloc: Allocator) !Expression {
        std.debug.assert(p.curr_token.? == .lparen);
        p.advanceTokens();

        if (p.currTokenIs(.rparen)) {
            return Expression.unit;
        }

        const expr = try parseExpr(p, .lowest, alloc);
        errdefer expr.deinit(alloc);

        try p.expectPeek(.rparen, error.ExpectedRParen);

        return expr;
    }

    fn parseIfExpr(p: *Parser, alloc: Allocator) !Expression {
        std.debug.assert(p.curr_token.? == .@"if");

        try p.expectPeek(.lparen, error.ExpectedLParen);

        p.advanceTokens();
        const cond = try parseExpr(p, .lowest, alloc);
        errdefer cond.deinit(alloc);

        try p.expectPeek(.rparen, error.ExpectedRParen);
        try p.expectPeek(.lbrace, error.ExpectedLBrace);

        const conseq = try parseBlockExpr(p, alloc);
        errdefer conseq.deinit(alloc);

        const alt: ?BlockExpr = if (p.peekTokenIs(.@"else")) b: {
            p.advanceTokens();

            try p.expectPeek(.lbrace, error.ExpectedLBrace);

            break :b try parseBlockExpr(p, alloc);
        } else null;

        const boxed_cond = try alloc.create(Expression);
        boxed_cond.* = cond;

        return Expression{ .@"if" = IfExpr{
            .cond = boxed_cond,
            .conseq = conseq,
            .alt = alt,
        } };
    }

    fn parseBlockExpr(p: *Parser, alloc: Allocator) !BlockExpr {
        std.debug.assert(p.curr_token.? == .lbrace);

        var body: MultiArrayList(Statement) = .{};
        errdefer (BlockExpr{ .body = body }).deinit(alloc);

        p.advanceTokens();

        var prev_parser = p.*;
        var prev_lexer = prev_parser.lexer.*;

        var not_stmt = false;
        while (p.curr_token != null and !p.currTokenIs(.rbrace)) {
            if (p.parseStmt(alloc) catch |err| switch (err) {
                error.ExpectedSemicolon => {
                    not_stmt = true;
                    break;
                },
                else => return err,
            }) |stmt| {
                errdefer stmt.deinit(alloc);
                try body.append(alloc, stmt);
            }
            p.advanceTokens();
            prev_parser = p.*;
            prev_lexer = prev_parser.lexer.*;
        }

        const @"return": ?*const Expression = if (not_stmt) b: {
            prev_parser.lexer.* = prev_lexer;
            p.* = prev_parser;

            const expr = try parseExpr(p, .lowest, alloc);
            errdefer expr.deinit(alloc);

            try p.expectPeek(.rbrace, error.ExpectedRBrace);

            const boxed_expr = try alloc.create(Expression);
            boxed_expr.* = expr;

            break :b boxed_expr;
        } else null;
        errdefer if (@"return") |expr| {
            expr.deinit(alloc);
        };

        if (!p.currTokenIs(.rbrace)) return error.ExpectedRBrace;

        return BlockExpr{ .body = body, .@"return" = @"return" };
    }
};

const testing = std.testing;

test "let statements" {
    const input =
        \\let x = 5;
        \\let y = 10;
        \\let foobar = 696969;
    ;
    var lexer = try Lexer.init(input);
    var parser = Parser.init(&lexer);

    var program = (try parser.parseProgram(testing.allocator)).program;
    defer program.deinit(testing.allocator);

    try testing.expectEqual(@as(usize, 3), program.len);

    const cases = [_]struct { []const u8, Expression }{
        .{ "x", .{ .int = 5 } },
        .{ "y", .{ .int = 10 } },
        .{ "foobar", .{ .int = 696969 } },
    };

    const statements = program.slice();
    for (0..statements.len, cases) |i, case| {
        const stmt = statements.get(i);
        try testing.expectEqualStrings(case[0], stmt.let.name);
        try testing.expectEqual(case[1], stmt.let.value);
    }
}

test "return statement" {
    const input =
        \\return 5;
        \\return 10;
        \\return 696969;
    ;
    var lexer = try Lexer.init(input);
    var parser = Parser.init(&lexer);

    var program = (try parser.parseProgram(testing.allocator)).program;
    defer program.deinit(testing.allocator);

    try testing.expectEqual(@as(usize, 3), program.len);

    const cases = [_]Expression{
        .{ .int = 5 },
        .{ .int = 10 },
        .{ .int = 696969 },
    };

    const statements = program.slice();
    for (0..statements.len, cases) |i, case| {
        const stmt = statements.get(i);
        try testing.expectEqual(case, stmt.@"return");
    }
}

test "unit expression" {
    const input = "();{};";

    var lexer = try Lexer.init(input);
    var parser = Parser.init(&lexer);

    var program = (try parser.parseProgram(testing.allocator)).program;
    defer program.deinit(testing.allocator);

    try testing.expectEqual(@as(usize, 2), program.len);

    const cases = [_]Statement{
        .{ .expr = .unit },
        .{ .expr = .unit },
    };

    const statements = program.slice();
    for (0..statements.len, cases) |i, case| {
        const stmt = statements.get(i);
        try testing.expectEqualDeep(case, stmt);
    }
}

test "identifier expression" {
    const input = "foobar;";

    var lexer = try Lexer.init(input);
    var parser = Parser.init(&lexer);

    var program = (try parser.parseProgram(testing.allocator)).program;
    defer program.deinit(testing.allocator);

    try testing.expectEqual(@as(usize, 1), program.len);

    const cases = [_]Statement{
        .{ .expr = .{ .ident = "foobar" } },
    };

    const statements = program.slice();
    for (0..statements.len, cases) |i, case| {
        const stmt = statements.get(i);
        try testing.expectEqualDeep(case, stmt);
    }
}

test "integer expression" {
    const input = "5;";

    var lexer = try Lexer.init(input);
    var parser = Parser.init(&lexer);

    var program = (try parser.parseProgram(testing.allocator)).program;
    defer program.deinit(testing.allocator);

    try testing.expectEqual(@as(usize, 1), program.len);

    const cases = [_]Statement{
        .{ .expr = .{ .int = 5 } },
    };

    const statements = program.slice();
    for (0..statements.len, cases) |i, case| {
        const stmt = statements.get(i);
        try testing.expectEqualDeep(case, stmt);
    }
}

test "bool expression" {
    const input = "true;false;";

    var lexer = try Lexer.init(input);
    var parser = Parser.init(&lexer);

    var program = (try parser.parseProgram(testing.allocator)).program;
    defer program.deinit(testing.allocator);

    try testing.expectEqual(@as(usize, 2), program.len);

    const cases = [_]Statement{
        .{ .expr = .{ .bool = true } },
        .{ .expr = .{ .bool = false } },
    };

    const statements = program.slice();
    for (0..statements.len, cases) |i, case| {
        const stmt = statements.get(i);
        try testing.expectEqualDeep(case, stmt);
    }
}

test "prefix expression" {
    const cases = [_]struct {
        input: []const u8,
        op: UnaryOp,
        operand: Expression,
    }{ .{
        .input = "!5;",
        .op = .not,
        .operand = .{ .int = 5 },
    }, .{
        .input = "-15;",
        .op = .minus,
        .operand = .{ .int = 15 },
    } };

    for (cases) |case| {
        var lexer = try Lexer.init(case.input);
        var parser = Parser.init(&lexer);

        const ast = try parser.parseProgram(testing.allocator);
        defer ast.deinit(testing.allocator);
        const program = ast.program;

        try testing.expectEqual(@as(usize, 1), program.len);

        const stmt = program.get(0);
        try testing.expectEqualDeep(
            Statement{ .expr = .{ .unary_op = .{
                .op = case.op,
                .operand = &case.operand,
            } } },
            stmt,
        );
    }
}

// const pretty = @import("pretty");

test "infix expression" {
    const cases = comptime [_]struct {
        input: []const u8,
        left: Expression,
        op: BinOp,
        right: Expression,
    }{ .{
        .input = "5 + 6;",
        .left = .{ .int = 5 },
        .op = .add,
        .right = .{ .int = 6 },
    }, .{
        .input = "5 - 6;",
        .left = .{ .int = 5 },
        .op = .sub,
        .right = .{ .int = 6 },
    }, .{
        .input = "5 * 6;",
        .left = .{ .int = 5 },
        .op = .mul,
        .right = .{ .int = 6 },
    }, .{
        .input = "5 / 6;",
        .left = .{ .int = 5 },
        .op = .div,
        .right = .{ .int = 6 },
    }, .{
        .input = "5 > 6;",
        .left = .{ .int = 5 },
        .op = .gt,
        .right = .{ .int = 6 },
    }, .{
        .input = "5 < 6;",
        .left = .{ .int = 5 },
        .op = .lt,
        .right = .{ .int = 6 },
    }, .{
        .input = "5 == 6;",
        .left = .{ .int = 5 },
        .op = .eq,
        .right = .{ .int = 6 },
    }, .{
        .input = "5 != 6;",
        .left = .{ .int = 5 },
        .op = .neq,
        .right = .{ .int = 6 },
    }, .{
        .input = "5 >= 6;",
        .left = .{ .int = 5 },
        .op = .geq,
        .right = .{ .int = 6 },
    }, .{
        .input = "5 <= 6;",
        .left = .{ .int = 5 },
        .op = .leq,
        .right = .{ .int = 6 },
    } };

    inline for (cases) |case| {
        var lexer = try Lexer.init(case.input);
        var parser = Parser.init(&lexer);

        const ast = try parser.parseProgram(testing.allocator);
        defer ast.deinit(testing.allocator);
        const program = ast.program;

        try testing.expectEqual(@as(usize, 1), program.len);

        const stmt = program.get(0);
        try testing.expectEqualDeep(
            Statement{ .expr = .{ .bin_op = .{
                .left = &case.left,
                .op = case.op,
                .right = &case.right,
            } } },
            stmt,
        );
    }
}

test "operator precedence parsing" {
    const cases = comptime [_]struct { []const u8, []const u8 }{ .{
        "-a * b;",
        "((-a) * b);",
    }, .{
        "!-a;",
        "(!(-a));",
    }, .{
        "a + b + c;",
        "((a + b) + c);",
    }, .{
        "a + b - c;",
        "((a + b) - c);",
    }, .{
        "a * b * c;",
        "((a * b) * c);",
    }, .{
        "a * b / c;",
        "((a * b) / c);",
    }, .{
        "a + b / c;",
        "(a + (b / c));",
    }, .{
        "a + b * c + d / e - f;",
        "(((a + (b * c)) + (d / e)) - f);",
    }, .{
        "3 + 4; -5 * 5;",
        "(3 + 4);\n((-5) * 5);",
    }, .{
        "5 > 4 == 3 < 4;",
        "((5 > 4) == (3 < 4));",
    }, .{
        "5 < 4 != 3 > 4;",
        "((5 < 4) != (3 > 4));",
    }, .{
        "3 + 4 * 5 == 3 * 1 + 4 * 5;",
        "((3 + (4 * 5)) == ((3 * 1) + (4 * 5)));",
    }, .{
        "1 + (2 + 3) + 4;",
        "((1 + (2 + 3)) + 4);",
    }, .{
        "(5 + 5) * 2;",
        "((5 + 5) * 2);",
    }, .{
        "2 / (5 + 5);",
        "(2 / (5 + 5));",
    }, .{
        "-(5 + 5);",
        "(-(5 + 5));",
    }, .{
        "!(true == true);",
        "(!(true == true));",
    } };

    inline for (cases) |case| {
        var lexer = try Lexer.init(case[0]);
        var parser = Parser.init(&lexer);

        const ast = try parser.parseProgram(testing.allocator);
        defer ast.deinit(testing.allocator);
        const program = ast.program;

        try testing.expectEqual(std.mem.count(u8, case[0], ";"), program.len);
        // catch |err| {
        //     std.log.err("case: \"{s}\"", .{case[0]});
        //     const slice = program.slice();
        //     for (0..slice.len) |i| {
        //         std.log.err("{}\n", .{slice.get(i)});
        //     }
        //     return err;
        // };

        try testing.expectFmt(case[1], "{}", .{ast});
    }
}

test "if expression" {
    const input = "if (x < y) { x };";

    var lexer = try Lexer.init(input);
    var parser = Parser.init(&lexer);

    const ast = try parser.parseProgram(testing.allocator);
    defer ast.deinit(testing.allocator);
    const program = ast.program;

    try testing.expectEqual(@as(usize, 1), program.len);

    const expr = program.get(0).expr.@"if";

    try testing.expectEqualDeep(
        Expression{ .bin_op = .{
            .left = &Expression{ .ident = "x" },
            .op = BinOp.lt,
            .right = &Expression{ .ident = "y" },
        } },
        expr.cond.*,
    );

    try testing.expectEqual(@as(usize, 0), expr.conseq.body.len);
    try testing.expectEqualDeep(
        &Expression{ .ident = "x" },
        expr.conseq.@"return",
    );

    try testing.expectEqual(
        @as(?Ast.Expression.BlockExpr, null),
        expr.alt,
    );
}

test "if/else expression" {
    const input = "if (x < y) { x } else { y };";

    var lexer = try Lexer.init(input);
    var parser = Parser.init(&lexer);

    const ast = try parser.parseProgram(testing.allocator);
    defer ast.deinit(testing.allocator);
    const program = ast.program;

    try testing.expectEqual(@as(usize, 1), program.len);

    const expr = program.get(0).expr.@"if";

    try testing.expectEqualDeep(
        Expression{ .bin_op = .{
            .left = &Expression{ .ident = "x" },
            .op = BinOp.lt,
            .right = &Expression{ .ident = "y" },
        } },
        expr.cond.*,
    );

    try testing.expectEqual(@as(usize, 0), expr.conseq.body.len);
    try testing.expectEqualDeep(
        &Expression{ .ident = "x" },
        expr.conseq.@"return",
    );

    try testing.expect(expr.alt != null);
    try testing.expectEqual(@as(usize, 0), expr.alt.?.body.len);
    try testing.expectEqualDeep(
        &Expression{ .ident = "y" },
        expr.alt.?.@"return",
    );
}<|MERGE_RESOLUTION|>--- conflicted
+++ resolved
@@ -1,5 +1,6 @@
 const std = @import("std");
 const Allocator = std.mem.Allocator;
+const ArrayList = std.ArrayListUnmanaged;
 const MultiArrayList = std.MultiArrayList;
 
 const Lexer = @import("Lexter.zig");
@@ -69,10 +70,7 @@
 
     try self.expectPeek(.semicolon, error.ExpectedSemicolon);
 
-    const boxed_value = try alloc.create(Expression);
-    boxed_value.* = value;
-
-    return Statement{ .let = .{ .name = name, .value = boxed_value } };
+    return Statement{ .let = .{ .name = name, .value = value } };
 }
 
 fn parseReturnStmt(self: *Parser, alloc: Allocator) !Statement {
@@ -84,34 +82,20 @@
 
     try self.expectPeek(.semicolon, error.ExpectedSemicolon);
 
-<<<<<<< HEAD
     return Statement{ .@"return" = expr };
-=======
-    const boxed_expr = try alloc.create(Expression);
-    boxed_expr.* = expr;
-
-    return Statement{ .@"return" = boxed_expr };
->>>>>>> 8f566ee0
 }
 
 fn parseExprStmt(self: *Parser, alloc: Allocator) !Statement {
     const expr = try PrattParser.parseExpr(self, .lowest, alloc);
     errdefer expr.deinit(alloc);
 
-<<<<<<< HEAD
     if (!self.currTokenIs(.rbrace)) {
         try self.expectPeek(.semicolon, error.ExpectedSemicolon);
     } else if (self.peekTokenIs(.semicolon)) {
         self.advanceTokens();
     }
-=======
-    try self.expectPeek(.semicolon, error.ExpectedSemicolon);
-
-    const boxed_expr = try alloc.create(Expression);
-    boxed_expr.* = expr;
->>>>>>> 8f566ee0
-
-    return Statement{ .expr = boxed_expr };
+
+    return Statement{ .expr = expr };
 }
 
 fn expectPeek(self: *Parser, expected: std.meta.Tag(Token), err: anytype) @TypeOf(err)!void {
@@ -192,6 +176,7 @@
                 break :b .{ .block = try parseBlockExpr(p, alloc) };
             },
             .@"if" => parseIfExpr(p, alloc),
+            .func => parseFuncExpr(p, alloc),
             else => b: {
                 std.log.err("No prefix parse function for '{s}'", .{curr_tok});
                 break :b error.UnexpectedToken;
@@ -310,8 +295,8 @@
     fn parseBlockExpr(p: *Parser, alloc: Allocator) !BlockExpr {
         std.debug.assert(p.curr_token.? == .lbrace);
 
-        var body: MultiArrayList(Statement) = .{};
-        errdefer (BlockExpr{ .body = body }).deinit(alloc);
+        var program: MultiArrayList(Statement) = .{};
+        errdefer (BlockExpr{ .program = program }).deinit(alloc);
 
         p.advanceTokens();
 
@@ -328,7 +313,7 @@
                 else => return err,
             }) |stmt| {
                 errdefer stmt.deinit(alloc);
-                try body.append(alloc, stmt);
+                try program.append(alloc, stmt);
             }
             p.advanceTokens();
             prev_parser = p.*;
@@ -355,7 +340,52 @@
 
         if (!p.currTokenIs(.rbrace)) return error.ExpectedRBrace;
 
-        return BlockExpr{ .body = body, .@"return" = @"return" };
+        return BlockExpr{ .program = program, .@"return" = @"return" };
+    }
+
+    fn parseFuncExpr(p: *Parser, alloc: Allocator) !Expression {
+        std.debug.assert(p.currTokenIs(.func));
+
+        try p.expectPeek(.lparen, error.ExpectedLParen);
+
+        var params = try parseFuncParams(p, alloc);
+        errdefer params.deinit(alloc);
+
+        try p.expectPeek(.lbrace, error.ExpectedLBrace);
+
+        const body = try parseBlockExpr(p, alloc);
+
+        return Expression{ .func = .{ .params = params, .body = body } };
+    }
+
+    fn parseFuncParams(p: *Parser, alloc: Allocator) !ArrayList([]const u8) {
+        var params = ArrayList([]const u8){};
+        errdefer params.deinit(alloc);
+
+        if (p.peekTokenIs(.rparen)) {
+            p.advanceTokens();
+            return params;
+        }
+
+        p.advanceTokens();
+
+        if (p.currTokenIs(.ident)) {
+            try params.append(alloc, p.curr_token.?.ident);
+        } else return error.ExpectedIdent;
+
+        while (p.peekTokenIs(.comma)) {
+            p.advanceTokens();
+            p.advanceTokens();
+            switch (p.curr_token orelse return error.UnexpectedEof) {
+                .ident => |name| try params.append(alloc, name),
+                .rparen => return params,
+                else => return error.ExpectedIdent,
+            }
+        }
+
+        try p.expectPeek(.rparen, error.ExpectedRParen);
+
+        return params;
     }
 };
 
@@ -723,7 +753,7 @@
         expr.cond.*,
     );
 
-    try testing.expectEqual(@as(usize, 0), expr.conseq.body.len);
+    try testing.expectEqual(@as(usize, 0), expr.conseq.program.len);
     try testing.expectEqualDeep(
         &Expression{ .ident = "x" },
         expr.conseq.@"return",
@@ -758,16 +788,74 @@
         expr.cond.*,
     );
 
-    try testing.expectEqual(@as(usize, 0), expr.conseq.body.len);
+    try testing.expectEqual(@as(usize, 0), expr.conseq.program.len);
     try testing.expectEqualDeep(
         &Expression{ .ident = "x" },
         expr.conseq.@"return",
     );
 
     try testing.expect(expr.alt != null);
-    try testing.expectEqual(@as(usize, 0), expr.alt.?.body.len);
+    try testing.expectEqual(@as(usize, 0), expr.alt.?.program.len);
     try testing.expectEqualDeep(
         &Expression{ .ident = "y" },
         expr.alt.?.@"return",
     );
+}
+
+test "fn parsing" {
+    const input = "fn(x, y) { (); x + y }";
+
+    var lexer = try Lexer.init(input);
+    var parser = Parser.init(&lexer);
+
+    const ast = try parser.parseProgram(testing.allocator);
+    defer ast.deinit(testing.allocator);
+    const program = ast.program;
+
+    try testing.expectEqual(@as(usize, 1), program.len);
+
+    const expr = program.get(0).expr.func;
+
+    try testing.expectEqual(@as(usize, 2), expr.params.items.len);
+    try testing.expectEqualStrings("x", expr.params.items[0]);
+    try testing.expectEqualStrings("y", expr.params.items[1]);
+
+    try testing.expectEqual(@as(usize, 1), expr.body.program.len);
+    try testing.expectEqualDeep(Statement{ .expr = .unit }, expr.body.program.get(0));
+    try testing.expectEqualDeep(
+        &Expression{ .bin_op = .{
+            .left = &Expression{ .ident = "x" },
+            .op = BinOp.add,
+            .right = &Expression{ .ident = "y" },
+        } },
+        expr.body.@"return",
+    );
+}
+
+test "fn parameters parsing" {
+    const cases = comptime [_]struct { []const u8, []const []const u8 }{
+        .{ "fn() {}", &.{} },
+        .{ "fn(x) {}", &.{"x"} },
+        .{ "fn(x,) {}", &.{"x"} },
+        .{ "fn(x, y, z) {}", &.{ "x", "y", "z" } },
+        .{ "fn(x, y, z,) {}", &.{ "x", "y", "z" } },
+    };
+
+    inline for (cases) |case| {
+        var lexer = try Lexer.init(case[0]);
+        var parser = Parser.init(&lexer);
+
+        const ast = try parser.parseProgram(testing.allocator);
+        defer ast.deinit(testing.allocator);
+        const program = ast.program;
+
+        try testing.expectEqual(@as(usize, 1), program.len);
+
+        const expr = program.get(0).expr.func;
+
+        try testing.expectEqual(case[1].len, expr.params.items.len);
+        for (case[1], expr.params.items) |expected_param, actual_param| {
+            try testing.expectEqualStrings(expected_param, actual_param);
+        }
+    }
 }