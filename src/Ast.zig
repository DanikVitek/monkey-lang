const std = @import("std");
const MultiArrayList = std.MultiArrayList;
const Allocator = std.mem.Allocator;

const Token = @import("token.zig").Token;

program: MultiArrayList(Statement),

const Ast = @This();

// pub fn Spanned(comptime T: type) type {
//     return struct {
//         node: T,
//         span: Span,
//     };
// }

// pub const Span = struct {
//     start: Pos,
//     end: Pos,
// };

// pub const Pos = struct {
//     line: u32 = 1,
//     col: u32 = 1,
//     offset: usize = 0,
// };

pub const Statement = union(enum) {
    let: LetStmt,
<<<<<<< HEAD
    @"return": Expression,
    expr: Expression,

    pub const LetStmt = struct {
        name: []const u8,
        value: Expression,

        pub inline fn deinit(self: LetStmt, alloc: Allocator) void {
            self.value.deinit(alloc);
        }
=======
    @"return": *const Expression,
    expr: *const Expression,

    pub const LetStmt = struct {
        name: []const u8,
        value: *const Expression,
>>>>>>> 8f566ee0
    };

    pub fn deinit(self: Statement, alloc: Allocator) void {
        switch (self) {
<<<<<<< HEAD
=======
            .let => |stmt| stmt.value.deinit(alloc),
>>>>>>> 8f566ee0
            inline else => |stmt| stmt.deinit(alloc),
        }
    }

    pub fn format(value: Statement, comptime fmt: []const u8, options: std.fmt.FormatOptions, writer: anytype) !void {
        _ = fmt;
        _ = options;
        return switch (value) {
            .let => |stmt| std.fmt.format(writer, "let {s} = {};", .{ stmt.name, stmt.value }),
            .@"return" => |expr| std.fmt.format(writer, "return {};", .{expr}),
<<<<<<< HEAD
            .expr => |expr| {
                try std.fmt.format(writer, "{}", .{expr});
                if (std.meta.activeTag(expr) != .block) {
                    try writer.writeByte(';');
                }
            },
=======
            .expr => |expr| std.fmt.format(writer, "{};", .{expr}),
>>>>>>> 8f566ee0
        };
    }
};

pub const Expression = union(enum) {
    unit: void,
    ident: []const u8,
    int: u64,
    bool: bool,
    unary_op: UnaryOpExpr,
    bin_op: BinOpExpr,
    @"if": IfExpr,
    block: BlockExpr,

<<<<<<< HEAD
    statement: *const Statement,
=======
    statement: Statement,
>>>>>>> 8f566ee0

    pub const UnaryOpExpr = struct {
        op: UnaryOp,
        operand: *const Expression,
    };

    pub const BinOpExpr = struct {
        left: *const Expression,
        op: BinOp,
        right: *const Expression,
    };

    pub const IfExpr = struct {
        cond: *const Expression,
        conseq: BlockExpr,
        alt: ?BlockExpr = null,

        pub fn format(expr: IfExpr, comptime fmt: []const u8, options: std.fmt.FormatOptions, writer: anytype) !void {
            _ = fmt;
            _ = options;

            try std.fmt.format(writer, "if ({}) {{ {} }}", .{ expr.cond, expr.conseq });
            if (expr.alt) |alt| {
                try std.fmt.format(writer, " else {{ {} }}", .{alt});
            }
        }
    };

    pub const BlockExpr = struct {
        body: MultiArrayList(Statement) = .{},
        @"return": ?*const Expression = null,

        pub fn deinit(self: BlockExpr, alloc: Allocator) void {
            var program = self.body;
            const stmts = program.slice();
            for (0..stmts.len) |i| {
                const stmt = stmts.get(i);
                stmt.deinit(alloc);
            }
            program.deinit(alloc);
            if (self.@"return") |expr| {
                expr.deinit(alloc);
                alloc.destroy(expr);
            }
        }

        pub fn format(self: BlockExpr, comptime fmt: []const u8, options: std.fmt.FormatOptions, writer: anytype) !void {
            _ = fmt;
            _ = options;

            const stmts = self.body.slice();
            if (stmts.len > 0) {
                try std.fmt.format(writer, "{}", .{stmts.get(0)});
                for (1..stmts.len) |i| {
                    const stmt = stmts.get(i);
                    try std.fmt.format(writer, " {}", .{stmt});
                }
            }

            if (self.@"return") |expr| {
                if (stmts.len > 0) {
                    try writer.writeByte(' ');
                }
                try std.fmt.format(writer, "{}", .{expr});
            }
        }
    };

    pub const UnaryOp = enum {
        not,
        minus,

        pub fn fromToken(tok: Token) ?UnaryOp {
            return switch (tok) {
                .bang => .not,
                .minus => .minus,
                else => null,
            };
        }

        fn toToken(op: UnaryOp) Token {
            return switch (op) {
                .not => .bang,
                .minus => .minus,
            };
        }

        pub fn format(value: UnaryOp, comptime fmt: []const u8, options: std.fmt.FormatOptions, writer: anytype) !void {
            _ = fmt;
            _ = options;
            return std.fmt.format(writer, "{s}", .{value.toToken()});
        }
    };

    pub const BinOp = enum {
        add,
        sub,
        mul,
        div,
        mod,
        lt,
        gt,
        eq,
        neq,
        leq,
        geq,

        pub fn fromToken(tok: Token) ?BinOp {
            return switch (tok) {
                .plus => .add,
                .minus => .sub,
                .star => .mul,
                .slash => .div,
                .percent => .mod,
                .lt => .lt,
                .gt => .gt,
                .leq => .leq,
                .geq => .geq,
                .eq => .eq,
                .neq => .neq,
                else => null,
            };
        }

        fn toToken(op: BinOp) Token {
            return switch (op) {
                .add => .plus,
                .sub => .minus,
                .mul => .star,
                .div => .slash,
                .mod => .percent,
                .lt => .lt,
                .gt => .gt,
                .leq => .leq,
                .geq => .geq,
                .eq => .eq,
                .neq => .neq,
            };
        }

        pub fn format(value: BinOp, comptime fmt: []const u8, options: std.fmt.FormatOptions, writer: anytype) !void {
            _ = fmt;
            _ = options;
            return std.fmt.format(writer, "{s}", .{value.toToken()});
        }
    };

    pub fn deinit(self: Expression, alloc: Allocator) void {
        switch (self) {
            .bin_op => |expr| {
                expr.left.deinit(alloc);
                alloc.destroy(expr.left);

                expr.right.deinit(alloc);
                alloc.destroy(expr.right);
            },
            .unary_op => |expr| {
                expr.operand.deinit(alloc);
                alloc.destroy(expr.operand);
            },
            .@"if" => |expr| {
                expr.cond.deinit(alloc);
                alloc.destroy(expr.cond);

                expr.conseq.deinit(alloc);

                if (expr.alt) |alt| {
                    alt.deinit(alloc);
                }
            },
<<<<<<< HEAD
            .block => |expr| expr.deinit(alloc),
            .statement => |stmt| stmt.deinit(alloc),
=======
            .block => |stmt| stmt.deinit(alloc),
>>>>>>> 8f566ee0
            else => {},
        }
    }

    pub fn format(value: Expression, comptime fmt: []const u8, options: std.fmt.FormatOptions, writer: anytype) !void {
        _ = fmt;
        _ = options;
        return switch (value) {
            .unit => writer.writeAll("()"),
            .ident => |name| std.fmt.format(writer, "{s}", .{name}),
            .int => |val| std.fmt.format(writer, "{d}", .{val}),
            .bool => |val| std.fmt.format(writer, "{}", .{val}),
            .unary_op => |expr| std.fmt.format(writer, "({}{})", .{ expr.op, expr.operand }),
            .bin_op => |expr| std.fmt.format(writer, "({} {} {})", .{ expr.left, expr.op, expr.right }),
            .@"if" => |expr| expr.format("", .{}, writer),
            .block => |block| std.fmt.format(writer, "{{ {} }}", .{block}),
            .statement => |stmt| stmt.format("", .{}, writer),
        };
    }
};

pub fn deinit(self: Ast, alloc: Allocator) void {
    var program = self.program;
    const slice = program.slice();
    for (0..slice.len) |i| {
        const stmt = slice.get(i);
        stmt.deinit(alloc);
    }
    program.deinit(alloc);
}

pub fn format(value: Ast, comptime fmt: []const u8, options: std.fmt.FormatOptions, writer: anytype) !void {
    _ = fmt;
    _ = options;
    const stmts = value.program.slice();
    if (stmts.len > 0) {
        const stmt = stmts.get(0);
        try std.fmt.format(writer, "{}", .{stmt});
    }
    for (1..stmts.len) |i| {
        try std.fmt.format(writer, "\n{}", .{stmts.get(i)});
    }
}<|MERGE_RESOLUTION|>--- conflicted
+++ resolved
@@ -1,4 +1,5 @@
 const std = @import("std");
+const ArrayList = std.ArrayListUnmanaged;
 const MultiArrayList = std.MultiArrayList;
 const Allocator = std.mem.Allocator;
 
@@ -28,7 +29,6 @@
 
 pub const Statement = union(enum) {
     let: LetStmt,
-<<<<<<< HEAD
     @"return": Expression,
     expr: Expression,
 
@@ -39,22 +39,10 @@
         pub inline fn deinit(self: LetStmt, alloc: Allocator) void {
             self.value.deinit(alloc);
         }
-=======
-    @"return": *const Expression,
-    expr: *const Expression,
-
-    pub const LetStmt = struct {
-        name: []const u8,
-        value: *const Expression,
->>>>>>> 8f566ee0
     };
 
     pub fn deinit(self: Statement, alloc: Allocator) void {
         switch (self) {
-<<<<<<< HEAD
-=======
-            .let => |stmt| stmt.value.deinit(alloc),
->>>>>>> 8f566ee0
             inline else => |stmt| stmt.deinit(alloc),
         }
     }
@@ -65,16 +53,12 @@
         return switch (value) {
             .let => |stmt| std.fmt.format(writer, "let {s} = {};", .{ stmt.name, stmt.value }),
             .@"return" => |expr| std.fmt.format(writer, "return {};", .{expr}),
-<<<<<<< HEAD
             .expr => |expr| {
                 try std.fmt.format(writer, "{}", .{expr});
                 if (std.meta.activeTag(expr) != .block) {
                     try writer.writeByte(';');
                 }
             },
-=======
-            .expr => |expr| std.fmt.format(writer, "{};", .{expr}),
->>>>>>> 8f566ee0
         };
     }
 };
@@ -88,12 +72,9 @@
     bin_op: BinOpExpr,
     @"if": IfExpr,
     block: BlockExpr,
-
-<<<<<<< HEAD
+    func: FnExpr,
+
     statement: *const Statement,
-=======
-    statement: Statement,
->>>>>>> 8f566ee0
 
     pub const UnaryOpExpr = struct {
         op: UnaryOp,
@@ -115,19 +96,19 @@
             _ = fmt;
             _ = options;
 
-            try std.fmt.format(writer, "if ({}) {{ {} }}", .{ expr.cond, expr.conseq });
+            try std.fmt.format(writer, "if ({}) {}", .{ expr.cond, expr.conseq });
             if (expr.alt) |alt| {
-                try std.fmt.format(writer, " else {{ {} }}", .{alt});
+                try std.fmt.format(writer, " else {}", .{alt});
             }
         }
     };
 
     pub const BlockExpr = struct {
-        body: MultiArrayList(Statement) = .{},
+        program: MultiArrayList(Statement) = .{},
         @"return": ?*const Expression = null,
 
         pub fn deinit(self: BlockExpr, alloc: Allocator) void {
-            var program = self.body;
+            var program = self.program;
             const stmts = program.slice();
             for (0..stmts.len) |i| {
                 const stmt = stmts.get(i);
@@ -144,21 +125,45 @@
             _ = fmt;
             _ = options;
 
-            const stmts = self.body.slice();
-            if (stmts.len > 0) {
-                try std.fmt.format(writer, "{}", .{stmts.get(0)});
-                for (1..stmts.len) |i| {
-                    const stmt = stmts.get(i);
-                    try std.fmt.format(writer, " {}", .{stmt});
+            const stmts = self.program.slice();
+            try writer.writeByte('{');
+
+            for (0..stmts.len) |i| {
+                const stmt = stmts.get(i);
+                try std.fmt.format(writer, " {}", .{stmt});
+            }
+            if (self.@"return") |expr| {
+                try std.fmt.format(writer, " {}", .{expr});
+            }
+
+            if (stmts.len > 0 or self.@"return" != null) {
+                try writer.writeByte(' ');
+            }
+            try writer.writeByte('}');
+        }
+    };
+
+    pub const FnExpr = struct {
+        params: ArrayList([]const u8),
+        body: BlockExpr,
+
+        pub fn deinit(self: FnExpr, alloc: Allocator) void {
+            var params = self.params;
+            params.deinit(alloc);
+            self.body.deinit(alloc);
+        }
+
+        pub fn format(self: FnExpr, comptime fmt: []const u8, options: std.fmt.FormatOptions, writer: anytype) !void {
+            _ = fmt;
+            _ = options;
+            try writer.writeAll("fn(");
+            if (self.params.items.len > 0) {
+                try std.fmt.format(writer, "{s}", .{self.params.items[0]});
+                for (self.params.items[1..]) |param| {
+                    try std.fmt.format(writer, ", {s}", .{param});
                 }
             }
-
-            if (self.@"return") |expr| {
-                if (stmts.len > 0) {
-                    try writer.writeByte(' ');
-                }
-                try std.fmt.format(writer, "{}", .{expr});
-            }
+            try std.fmt.format(writer, ") {}", .{self.body});
         }
     };
 
@@ -264,12 +269,9 @@
                     alt.deinit(alloc);
                 }
             },
-<<<<<<< HEAD
             .block => |expr| expr.deinit(alloc),
+            .func => |expr| expr.deinit(alloc),
             .statement => |stmt| stmt.deinit(alloc),
-=======
-            .block => |stmt| stmt.deinit(alloc),
->>>>>>> 8f566ee0
             else => {},
         }
     }
@@ -284,9 +286,7 @@
             .bool => |val| std.fmt.format(writer, "{}", .{val}),
             .unary_op => |expr| std.fmt.format(writer, "({}{})", .{ expr.op, expr.operand }),
             .bin_op => |expr| std.fmt.format(writer, "({} {} {})", .{ expr.left, expr.op, expr.right }),
-            .@"if" => |expr| expr.format("", .{}, writer),
-            .block => |block| std.fmt.format(writer, "{{ {} }}", .{block}),
-            .statement => |stmt| stmt.format("", .{}, writer),
+            inline else => |expr| expr.format("", .{}, writer),
         };
     }
 };
